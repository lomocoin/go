# Changelog

All notable changes to this project will be documented in this
file.  This project adheres to [Semantic Versioning](http://semver.org/).

As this project is pre 1.0, breaking changes may happen for minor version
bumps.  A breaking change will get clearly notified in this log.

## v0.13.0 - 2018-06-06

### Breaking changes

- `amount` field in `/assets` is now a String (to support Stellar amounts larger than `int64`).

### Changes

<<<<<<< HEAD
- Effect resource contains a new `created_at` field.
- Horizon responses are compressed.
- Ingestion errors have been improved.
- `horizon rebase` command was improved.

### Bug fixes

- Horizon now returns `400 Bad Request` for negative `cursor` values.

**Upgrade notes**

DB migrations add a new indexes on `history_trades`. This is very large table so migration may take a long time (depending on your DB hardware). Please test the migrations execution time on the copy of your production DB first.

=======
- BREAKING CHANGE: Streaming connections will no longer wait until the first SSE message before sending the SSE preamble and establishing the streaming connection.
- BREAKING CHANGE: SSE requests will no longer respond with regular HTTP error (i.e. a non-200 status) if the error occurred prior to sending the first SSE message.
- Above changes have been reverted in [#446](https://github.com/stellar/go/pull/446).
- dropped support for go1.8 since we need big.IsInt64 from math/big in our findpaths calculations
>>>>>>> 9305f617

## v0.12.3 - 2017-03-20

### Bug fixes

- Fix a service stutter caused by excessive `info` commands being issued from the root endpoint.


## v0.12.2 - 2017-03-14

This release is a bug fix release for v0.12.1 and v0.12.2.  *Please see the upgrade notes below if you did not already migrate your db for v0.12.0*

### Changes

- Remove strict validation on the `resolution` parameter for trade aggregations endpoint.  We will add this feature back in to the next major release. 


## v0.12.1 - 2017-03-13

This release is a bug fix release for v0.12.0.  *Please see the upgrade notes below if you did not already migrate your db for v0.12.0*

### Bug fixes

- Fixed an issue caused by un-migrated trade rows. (https://github.com/stellar/go/issues/357)
- Command line flags are now useable for subcommands of horizon.


## v0.12.0 - 2017-03-08

Big release this time for horizon:  We've made a number of breaking changes since v0.11.0 and have revised both our database schema as well as our data ingestion system.  We recommend that you take a backup of your horizon database prior to upgrading, just in case.  

### Upgrade Notes

Since this release changes both the schema and the data ingestion system, we recommend the following upgrade path to minimize downtime:

1. Upgrade horizon binaries, but do not restart the service
2. Run `horizon db migrate up` to migrate the db schema
3. Run `horizon db reingest` in a background session to begin the data reingestion process
4. Restart horizon

### Added

- Operation and payment resources were changed to add `transaction_hash` and `created_at` properties.
- The ledger resource was changed to add a `header_xdr` property.  Existing horizon installations should re-ingest all ledgers to populate the history database tables with the data.  In future versions of horizon we will disallow null values in this column.  Going forward, this change reduces the coupling of horizon to stellar-core, ensuring that horizon can re-import history even when the data is no longer stored within stellar-core's database.
- All Assets endpoint (`/assets`) that returns a list of all the assets in the system along with some stats per asset. The filters allow you to narrow down to any specific asset of interest.
- Trade Aggregations endpoint (`/trade_aggregations`) allow for efficient gathering of historical trade data. This is done by dividing a given time range into segments and aggregate statistics, for a given asset pair (`base`, `counter`) over each of these segments.

### Bug fixes

- Ingestion performance and stability has been improved. 
- Changes to an account's inflation destination no longer produce erroneous "signer_updated" effects. (https://github.com/stellar/horizon/issues/390)


### Changed

- BREAKING CHANGE: The `base_fee` property of the ledger resource has been renamed to `base_fee_in_stroops` 
- BREAKING CHANGE: The `base_reserve` property of the ledger resource has been renamed to `base_reserve_in_stroops` and is now expressed in stroops (rather than lumens) and as a JSON number. 
- BREAKING CHANGE: The "Orderbook Trades" (`/orderbook/trades`) endpoint has been removed and replaced by the "All Trades" (`/trades`) endpoint.
- BREAKING CHANGE: The Trade resource has been modified to generalize assets as (`base`, `counter`) pairs, rather than the previous (`sold`,`bought`) pairs.  
- Full reingestion (i.e. running `horizon db reingest`) now runs in reverse chronological order.  

### Removed

- BREAKING CHANGE: Friendbot has been extracted to an external microservice.


## [v0.11.0] - 2017-08-15

### Bug fixes

- The ingestion system can now properly import envelopes that contain signatures that are zero-length strings.
- BREAKING CHANGE: specifying a `limit` of `0` now triggers an error instead of interpreting the value to mean "use the default limit".
- Requests that ask for more records than the maximum page size now trigger a bad request error, instead of an internal server error.
- Upstream bug fixes to xdr decoding from `github.com/stellar/go`.

### Changed

- BREAKING CHANGE: The payments endpoint now includes `account_merge` operations in the response.
- "Finished Request" log lines now include additional fields: `streaming`, `path`, `ip`, and `host`.
- Responses now include a `Content-Disposition: inline` header.


## [v0.10.1] - 2017-03-29

### Fixed
- Ingestion was fixed to protect against text memos that contain null bytes.  While memos with null bytes are legal in stellar-core, PostgreSQL does not support such values in string columns.  Horizon now strips those null bytes to fix the issue. 

## [v0.10.0] - 2017-03-20

This is a fix release for v0.9.0 and v0.9.1


### Added
- Added `horizon db clear` helper command to clear previously ingested history.

### Fixed

- Embedded sql files for the database schema have been fixed agsain to be compatible with postgres 9.5. The configuration setting `row_security` has been removed from the dumped files.

## [v0.9.1] - 2017-03-20

### Fixed

- Embedded sql files for the database schema have been fixed to be compatible with postgres 9.5. The configuration setting `idle_in_transaction_session_timeout` has been removed from the dumped files.

## [v0.9.0] - 2017-03-20

This release was retracted due to a bug discovered after release.

### Added
- Horizon now exposes the stellar network protocol in several places:  It shows the currently reported protocol version (as returned by the stellar-core `info` command) on the root endpoint, and it reports the protocol version of each ledger resource.
- Trade resources now include a `created_at` timestamp.

### Fixed

- BREAKING CHANGE: The reingestion process has been updated.  Prior versions of horizon would enter a failed state when a gap between the imported history and the stellar-core database formed or when a previously imported ledger was no longer found in the stellar-core database.  This usually occurs when running stellar-core with the `CATCHUP_RECENT` config option.  With these changed, horizon will automatically trim "abandonded" ledgers: ledgers that are older than the core elder ledger.


## [v0.8.0] - 2017-02-07

### Added

- account signer resources now contain a type specifying the type of the signer: `ed25519_public_key`, `sha256_hash`, and `preauth_tx` are the present values used for the respective signer types.

### Changed

- The `public_key` field on signer effects and an account's signer summary has been renamed to `key` to reflect that new signer types are not necessarily specifying a public key anymore.

### Deprecated

- The `public_key` field on account signers and signer effects are deprecated

## [v0.7.1] - 2017-01-12

### Bug fixes

- Trade resources now include "bought_amount" and "sold_amount" fields when being viewed through the "Orderbook Trades" endpoint.
- Fixes #322: orderbook summaries with over 20 bids now return the correct price levels, starting with the closest to the spread.

## [v0.7.0] - 2017-01-10

### Added

- The account resource now includes links to the account's trades and data values.

### Bug fixes

- Fixes paging_token attribute of account resource
- Fixes race conditions in friendbot
- Fixes #202: Add price and price_r to "manage_offer" operation resources
- Fixes #318: order books for the native currency now filters correctly.

## [v0.6.2] - 2016-08-18

### Bug fixes

- Fixes streaming (SSE) requests, which were broken in v0.6.0

## [v0.6.1] - 2016-07-26

### Bug fixes

- Fixed an issue where accounts were not being properly returned when the  history database had no record of the account.


## [v0.6.0] - 2016-07-20

This release contains the initial implementation of the "Abridged History System".  It allows a horizon system to be operated without complete knowledge of the ledger's history.  With this release, horizon will start ingesting data from the earliest point known to the connected stellar-core instance, rather than ledger 1 as it behaved previously.  See the admin guide section titled "Ingesting stellar-core data" for more details.

### Added

- *Elder* ledgers have been introduced:  An elder ledger is the oldest ledger known to a db.  For example, the `core_elder_ledger` attribute on the root endpoint refers to the oldest known ledger stored in the connected stellar-core database.
- Added the `history-retention-count` command line flag, used to specify the amount of historical data to keep in the history db.  This is expressed as a number of ledgers, for example a value of `362880` would retain roughly 6 weeks of data given an average of 10 seconds per ledger.
- Added the `history-stale-threshold` command line flag to enable stale history protection.  See the admin guide for more info.
- Horizon now reports the last ledger ingested to stellar-core using the `setcursor` command.
- Requests for data that precede the recorded window of history stored by horizon will receive a `410 Gone` http response to allow software to differentiate from other "not found" situations.
- The new `db reap` command will manually trigger the deletion of unretained historical data
- A background process on the server now deletes unretained historical once per hour.

### Changed

- BREAKING: When making a streaming request, a normal error response will be returned if an error occurs prior to sending the first event.  Additionally, the initial http response and streaming preamble will not be sent until the first event is available.
- BREAKING: `horizon_latest_ledger` has renamed to `history_latest_ledger`
- Horizon no longer needs to begin the ingestion of historical data from ledger sequence 1.  
- Rows in the `history_accounts` table are no longer identified using the "Total Order ID" that other historical records  use, but are rather using a simple auto-incremented id.

### Removed

- The `/accounts` endpoint, which lets a consumer page through the entire set of accounts in the ledger, has been removed.  The change from complete to an abridged history in horizon makes the endpoint mostly useless, and after consulting with the community we have decided to remove the endpoint.

## [v0.5.1] - 2016-04-28

### Added

  - ManageData operation data is now rendered in the various operation end points.

### Bug fixes

- Transaction memos that contain utf-8 are now properly rendered in browsers by properly setting the charset of the http response.

## [v0.5.0] - 2016-04-22

### Added

- BREAKING: Horizon can now import data from stellar-core without the aid of the horizon-importer project.  This process is now known as "ingestion", and is enabled by either setting the `INGEST` environment variable to "true" or specifying "--ingest" on the launch arguments for the horizon process.  Only one process should be running in this mode for any given horizon database.
- Add `horizon db init`, used to install the latest bundled schema for the horizon database.
- Add `horizon db reingest` command, used to update outdated or corrupt horizon database information.  Admins may now use `horizon db reingest outdated` to migrate any old data when updated horizon.
- Added `network_passphrase` field to root resource.
- Added `fee_meta_xdr` field to transaction resource.

### Bug fixes
- Corrected casing on the "offers" link of an account resource.

## [v0.4.0] - 2016-02-19

### Added

- Add `horizon db migrate [up|down|redo]` commands, used for installing schema migrations.  This work is in service of porting the horizon-importer project directly to horizon.
- Add support for TLS: specify `--tls-cert` and `--tls-key` to enable.
- Add support for HTTP/2.  To enable, use TLS.

### Removed

- BREAKING CHANGE: Removed support for building on go versions lower than 1.6

## [v0.3.0] - 2016-01-29

### Changes

- Fixed incorrect `source_amount` attribute on pathfinding responses.
- BREAKING CHANGE: Sequence numbers are now encoded as strings in JSON responses.
- Fixed broken link in the successful response to a posted transaction

## [v0.2.0] - 2015-12-01
### Changes

- BREAKING CHANGE: the `address` field of a signer in the account resource has been renamed to `public_key`.
- BREAKING CHANGE: the `address` on the account resource has been renamed to `account_id`.

## [v0.1.1] - 2015-12-01

### Added
- Github releases are created from tagged travis builds automatically

[v0.11.0]: https://github.com/stellar/horizon/compare/v0.10.1...v0.11.0
[v0.10.1]: https://github.com/stellar/horizon/compare/v0.10.0...v0.10.1
[v0.10.0]: https://github.com/stellar/horizon/compare/v0.9.1...v0.10.0
[v0.9.1]: https://github.com/stellar/horizon/compare/v0.9.0...v0.9.1
[v0.9.0]: https://github.com/stellar/horizon/compare/v0.8.0...v0.9.0
[v0.8.0]: https://github.com/stellar/horizon/compare/v0.7.1...v0.8.0
[v0.7.1]: https://github.com/stellar/horizon/compare/v0.7.0...v0.7.1
[v0.7.0]: https://github.com/stellar/horizon/compare/v0.6.2...v0.7.0
[v0.6.2]: https://github.com/stellar/horizon/compare/v0.6.1...v0.6.2
[v0.6.1]: https://github.com/stellar/horizon/compare/v0.6.0...v0.6.1
[v0.6.0]: https://github.com/stellar/horizon/compare/v0.5.1...v0.6.0
[v0.5.1]: https://github.com/stellar/horizon/compare/v0.5.0...v0.5.1
[v0.5.0]: https://github.com/stellar/horizon/compare/v0.4.0...v0.5.0
[v0.4.0]: https://github.com/stellar/horizon/compare/v0.3.0...v0.4.0
[v0.3.0]: https://github.com/stellar/horizon/compare/v0.2.0...v0.3.0
[v0.2.0]: https://github.com/stellar/horizon/compare/v0.1.1...v0.2.0
[v0.1.1]: https://github.com/stellar/horizon/compare/v0.1.0...v0.1.1<|MERGE_RESOLUTION|>--- conflicted
+++ resolved
@@ -6,6 +6,12 @@
 As this project is pre 1.0, breaking changes may happen for minor version
 bumps.  A breaking change will get clearly notified in this log.
 
+## Unreleases
+
+### Changes
+
+- dropped support for go1.8 since we need big.IsInt64 from math/big in our findpaths calculations
+
 ## v0.13.0 - 2018-06-06
 
 ### Breaking changes
@@ -14,7 +20,6 @@
 
 ### Changes
 
-<<<<<<< HEAD
 - Effect resource contains a new `created_at` field.
 - Horizon responses are compressed.
 - Ingestion errors have been improved.
@@ -27,13 +32,6 @@
 **Upgrade notes**
 
 DB migrations add a new indexes on `history_trades`. This is very large table so migration may take a long time (depending on your DB hardware). Please test the migrations execution time on the copy of your production DB first.
-
-=======
-- BREAKING CHANGE: Streaming connections will no longer wait until the first SSE message before sending the SSE preamble and establishing the streaming connection.
-- BREAKING CHANGE: SSE requests will no longer respond with regular HTTP error (i.e. a non-200 status) if the error occurred prior to sending the first SSE message.
-- Above changes have been reverted in [#446](https://github.com/stellar/go/pull/446).
-- dropped support for go1.8 since we need big.IsInt64 from math/big in our findpaths calculations
->>>>>>> 9305f617
 
 ## v0.12.3 - 2017-03-20
 
